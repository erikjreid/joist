// Copyright 2002-2013, University of Colorado Boulder

/**
 * Shows the home screen for a multi-screen simulation, which lets the user see all of the screens and select one.
 *
 * @author Sam Reid
 */
define( function( require ) {
  'use strict';

  // modules
  var PhetButton = require( 'JOIST/PhetButton' );
  var Node = require( 'SCENERY/nodes/Node' );
  var HBox = require( 'SCENERY/nodes/HBox' );
  var VBox = require( 'SCENERY/nodes/VBox' );
  var Text = require( 'SCENERY/nodes/Text' );
  var Shape = require( 'KITE/Shape' );
  var inherit = require( 'PHET_CORE/inherit' );
  var platform = require( 'PHET_CORE/platform' );
  var ScreenView = require( 'JOIST/ScreenView' );
  var Frame = require( 'JOIST/Frame' );
  var Property = require( 'AXON/Property' );
  var FullScreenButton = require( 'JOIST/FullScreenButton' );
  var PhetFont = require( 'SCENERY_PHET/PhetFont' );
  var Rectangle = require( 'SCENERY/nodes/Rectangle' );
<<<<<<< HEAD
=======
  var Bounds2 = require( 'DOT/Bounds2' );
>>>>>>> 66218c56
  var AdaptedFromPhETText = require( 'JOIST/AdaptedFromPhETText' );
  var Brand = require( 'BRAND/Brand' );

  // constants
  var HEIGHT = 70; //TODO what is this? is it the height of large icons?
  var TITLE_FONT_FAMILY = 'Century Gothic, Futura';
  var LAYOUT_BOUNDS = new Bounds2( 0, 0, 768, 504 );

  function HomeScreen( sim, options ) {
    var homeScreen = this;

    options = _.extend( {
      showSmallHomeScreenIconFrame: false,
      warningNode: null // {Node | null}, to display below the icons as a warning if available
    }, options );

    //Rendering in SVG seems to solve the problem that the home screen consumes 100% disk and crashes, see https://github.com/phetsims/joist/issues/17
    //Also makes it more responsive (and crisper on retina displays)
    //Renderer must be specified here because the node is added directly to the scene (instead of to some other node that already has svg renderer
<<<<<<< HEAD
    ScreenView.call( this, { renderer: sim.joistRenderer } );
=======
    ScreenView.call( this, { renderer: 'svg', layoutBounds: LAYOUT_BOUNDS } );
>>>>>>> 66218c56

    this.backgroundColor = 'black';

    //iPad doesn't support Century Gothic, so fall back to Futura, see http://wordpress.org/support/topic/font-not-working-on-ipad-browser
    var title = new Text( sim.name, {
      font: new PhetFont( { size: 52, family: TITLE_FONT_FAMILY } ),
      fill: 'white',
      y: 110
    } );
    this.addChild( title );
    title.scale( Math.min( 1, 0.9 * this.layoutBounds.width / title.width ) );
    title.centerX = this.layoutBounds.centerX;

    //Keep track of which screen is highlighted so the same screen can remain highlighted even if nodes are replaced (say when one grows larger or smaller)
    var highlightedIndex = new Property( -1 ).setSendPhetEvents( false );

    var screenChildren = _.map( sim.screens, function( screen ) {
      var index = sim.screens.indexOf( screen );
<<<<<<< HEAD
      var largeIcon = new Node( { children: [ screen.homeScreenIcon ], scale: HEIGHT / screen.homeScreenIcon.height * 2 } );
=======
      var largeIcon = new Node( {
        children: [ screen.homeScreenIcon ],
        scale: HEIGHT / screen.homeScreenIcon.height * 2
      } );
>>>>>>> 66218c56
      var frame = new Frame( largeIcon );

      highlightedIndex.link( function( highlightedIndex ) { frame.setHighlighted( highlightedIndex === index ); } );

      var largeIconWithFrame = new Node( { children: [ frame, largeIcon ] } );
      var largeText = new Text( screen.name, { font: new PhetFont( 42 ), fill: '#f2e916' } );//Color match with the PhET Logo yellow

      //Shrink the text if it goes beyond the edge of the image
      if ( largeText.width > largeIconWithFrame.width ) {
        largeText.scale( largeIconWithFrame.width / largeText.width );
      }
      var large = new VBox( {
        //Don't 40 the VBox or it will shift down when the border becomes thicker
        resize: false,

        cursor: 'pointer', children: [
          largeIconWithFrame,
          largeText
        ]
      } );

      //TODO: Switch to buttonListener, but make sure you test it because on 7/17/2013 there is a problem where ButtonListener won't fire if a node has appeared under the pointer
      large.addInputListener( {
        down: function() {
          sim.simModel.showHomeScreen = false;
          highlightedIndex.value = -1;
        }
      } );

      //Show a small (unselected) screen icon.  In some cases (if the icon has a black background), a border may be shown around it as well.  See https://github.com/phetsims/color-vision/issues/49
      var smallIconContent = new Node( {
<<<<<<< HEAD
        opacity: 0.5, children: [ screen.homeScreenIcon ], scale: sim.screens.length === 4 ? HEIGHT / screen.homeScreenIcon.height :
                                                                  sim.screens.length === 3 ? 1.25 * HEIGHT / screen.homeScreenIcon.height :
                                                                  sim.screens.length === 2 ? 1.75 * HEIGHT / screen.homeScreenIcon.height :
                                                                  HEIGHT / screen.homeScreenIcon.height
=======
        opacity: 0.5,
        children: [ screen.homeScreenIcon ],
        scale: sim.screens.length === 4 ? HEIGHT / screen.homeScreenIcon.height :
               sim.screens.length === 3 ? 1.25 * HEIGHT / screen.homeScreenIcon.height :
               sim.screens.length === 2 ? 1.75 * HEIGHT / screen.homeScreenIcon.height :
               HEIGHT / screen.homeScreenIcon.height
>>>>>>> 66218c56
      } );

      var smallFrame = new Rectangle( 0, 0, smallIconContent.width, smallIconContent.height, {
        stroke: options.showSmallHomeScreenIconFrame ? '#dddddd' : null,
        lineWidth: 0.7
      } );
      var smallIcon = new Node( { opacity: 0.5, children: [ smallFrame, smallIconContent ] } );

      var smallText = new Text( screen.name, { font: new PhetFont( 18 ), fill: 'gray' } );

      //Shrink the text if it goes beyond the edge of the image
      if ( smallText.width > smallIcon.width ) {
        smallText.scale( smallIcon.width / smallText.width );
      }

      var small = new VBox( {
        spacing: 3, cursor: 'pointer', children: [
          smallIcon,
          smallText
        ]
      } );
      small.mouseArea = small.touchArea = Shape.bounds( small.bounds ); //cover the gap in the vbox
      small.addInputListener( {
        down: function() { sim.simModel.screenIndex = index; },

        //On the home screen if you touch an inactive screen thumbnail, it grows.  If then without lifting your finger you swipe over
        // to the next thumbnail, that one would grow.
        over: function( event ) {
          if ( !event.pointer.isMouse ) {
            sim.simModel.screenIndex = index;
          }
        }
      } );

      var highlightListener = {
        over: function( event ) {
          if ( event.pointer.isMouse ) {
            highlightedIndex.value = index;

            //TODO: use named children instead of child indices?
            small.children[ 0 ].opacity = 1;
            small.children[ 1 ].fill = 'white';
          }
        },
        out: function( event ) {
          if ( event.pointer.isMouse ) {
            highlightedIndex.value = -1;
            small.children[ 0 ].opacity = 0.5;
            small.children[ 1 ].fill = 'gray';
          }
        }
      };
      small.addInputListener( highlightListener );

      large.addInputListener( highlightListener );
      large.mouseArea = large.touchArea = Shape.bounds( large.bounds ); //cover the gap in the vbox

      //TODO: Add accessibility peers
      //      screenChild.addPeer( '<input type="button" aria-label="' + screenChild.screen.name + '">', {click: function() {
//        var screen = screenChild.screen;
//        if ( sim.simModel.screenIndex === screen.index ) {
//          sim.simModel.showHomeScreen = false;
//        }
//        else {
//          sim.simModel.screenIndex = screen.index;
//        }
//      }} );
//    } );

      return { screen: screen, small: small, large: large, index: index };
    } );

    var center = new Node( { y: 170 } );
    homeScreen.addChild( center );
    sim.simModel.screenIndexProperty.link( function( screenIndex ) {

      //Space the icons out more if there are fewer, so they will be spaced nicely
      //Cannot have only 1 screen because for 1-screen sims there is no home screen.
      var spacing = sim.screens.length === 2 ? 60 :
                    sim.screens.length === 3 ? 60 :
                    33;

      var icons = _.map( screenChildren, function( screenChild ) {return screenChild.index === screenIndex ? screenChild.large : screenChild.small;} );
      center.children = [ new HBox( { spacing: spacing, children: icons, align: 'top', resize: false } ) ];
      center.centerX = homeScreen.layoutBounds.width / 2;
    } );

    //Only show the full screen button on supported platforms
    var showFullScreenButton = !platform.android && !platform.mobileSafari && !platform.ie; // might work on IE11 in the future
    if ( showFullScreenButton && false ) {
      var fullScreenButton = new FullScreenButton();
      this.addChild( new HBox( {
        spacing: 10,
        children: [ fullScreenButton, new PhetButton( sim ) ],
        right: this.layoutBounds.maxX - 5,
        bottom: this.layoutBounds.maxY - 5
      } ) );
    }
    else {
      this.phetButton = new PhetButton( sim );
      this.addChild( this.phetButton );
    }

    // if the branding specifies to show "adapted from PhET" in the navbar, show it here
    if ( Brand.adaptedFromPhET === true ) {
<<<<<<< HEAD
      this.adaptedFromText = new AdaptedFromPhETText( sim.useInvertedColorsProperty );
=======
      this.adaptedFromText = new AdaptedFromPhETText( new Property( false ) );
>>>>>>> 66218c56
      this.addChild( this.adaptedFromText );
    }

    if ( options.warningNode ) {
      var warningNode = options.warningNode;

      this.addChild( warningNode );
      warningNode.centerX = this.layoutBounds.centerX;
      warningNode.bottom = this.layoutBounds.maxY - 20;
    }
  }

  return inherit( ScreenView, HomeScreen, {
      layoutWithScale: function( scale, width, height ) {
        HomeScreen.prototype.layout.call( this, width, height );

        //Position the phetButton.
        //It is tricky since it is in the coordinate frame of the HomeScreen (which is a ScreenView, and hence translated and scaled)
        //We want to match its location with the location in the NavigationBar
        this.phetButton.right = (width - PhetButton.HORIZONTAL_INSET) / scale;
        this.phetButton.bottom = (height - PhetButton.VERTICAL_INSET) / scale;

        //Undo the vertical centering done in ScreenView so the button can be positioned globally
        if ( scale === width / this.layoutBounds.width ) {
          this.phetButton.translate( 0, -(height - this.layoutBounds.height * scale) / 2 / scale );
        }

        //Undo the horizontal centering done in ScreenView so the button can be positioned globally
        else if ( scale === height / this.layoutBounds.height ) {
          this.phetButton.translate( -(width - this.layoutBounds.width * scale) / 2 / scale, 0 );
        }

        if ( this.adaptedFromText ) {
          this.adaptedFromText.updateLayout( 1, this.phetButton );
        }
      }
    },

    //statics
    {
      TITLE_FONT_FAMILY: TITLE_FONT_FAMILY,
      LAYOUT_BOUNDS: LAYOUT_BOUNDS
    }
  );
} );<|MERGE_RESOLUTION|>--- conflicted
+++ resolved
@@ -23,10 +23,7 @@
   var FullScreenButton = require( 'JOIST/FullScreenButton' );
   var PhetFont = require( 'SCENERY_PHET/PhetFont' );
   var Rectangle = require( 'SCENERY/nodes/Rectangle' );
-<<<<<<< HEAD
-=======
   var Bounds2 = require( 'DOT/Bounds2' );
->>>>>>> 66218c56
   var AdaptedFromPhETText = require( 'JOIST/AdaptedFromPhETText' );
   var Brand = require( 'BRAND/Brand' );
 
@@ -46,11 +43,7 @@
     //Rendering in SVG seems to solve the problem that the home screen consumes 100% disk and crashes, see https://github.com/phetsims/joist/issues/17
     //Also makes it more responsive (and crisper on retina displays)
     //Renderer must be specified here because the node is added directly to the scene (instead of to some other node that already has svg renderer
-<<<<<<< HEAD
-    ScreenView.call( this, { renderer: sim.joistRenderer } );
-=======
-    ScreenView.call( this, { renderer: 'svg', layoutBounds: LAYOUT_BOUNDS } );
->>>>>>> 66218c56
+    ScreenView.call( this, { renderer: sim.joistRenderer, layoutBounds: LAYOUT_BOUNDS } );
 
     this.backgroundColor = 'black';
 
@@ -69,14 +62,10 @@
 
     var screenChildren = _.map( sim.screens, function( screen ) {
       var index = sim.screens.indexOf( screen );
-<<<<<<< HEAD
-      var largeIcon = new Node( { children: [ screen.homeScreenIcon ], scale: HEIGHT / screen.homeScreenIcon.height * 2 } );
-=======
       var largeIcon = new Node( {
         children: [ screen.homeScreenIcon ],
         scale: HEIGHT / screen.homeScreenIcon.height * 2
       } );
->>>>>>> 66218c56
       var frame = new Frame( largeIcon );
 
       highlightedIndex.link( function( highlightedIndex ) { frame.setHighlighted( highlightedIndex === index ); } );
@@ -108,19 +97,12 @@
 
       //Show a small (unselected) screen icon.  In some cases (if the icon has a black background), a border may be shown around it as well.  See https://github.com/phetsims/color-vision/issues/49
       var smallIconContent = new Node( {
-<<<<<<< HEAD
-        opacity: 0.5, children: [ screen.homeScreenIcon ], scale: sim.screens.length === 4 ? HEIGHT / screen.homeScreenIcon.height :
-                                                                  sim.screens.length === 3 ? 1.25 * HEIGHT / screen.homeScreenIcon.height :
-                                                                  sim.screens.length === 2 ? 1.75 * HEIGHT / screen.homeScreenIcon.height :
-                                                                  HEIGHT / screen.homeScreenIcon.height
-=======
         opacity: 0.5,
         children: [ screen.homeScreenIcon ],
         scale: sim.screens.length === 4 ? HEIGHT / screen.homeScreenIcon.height :
                sim.screens.length === 3 ? 1.25 * HEIGHT / screen.homeScreenIcon.height :
                sim.screens.length === 2 ? 1.75 * HEIGHT / screen.homeScreenIcon.height :
                HEIGHT / screen.homeScreenIcon.height
->>>>>>> 66218c56
       } );
 
       var smallFrame = new Rectangle( 0, 0, smallIconContent.width, smallIconContent.height, {
@@ -226,11 +208,7 @@
 
     // if the branding specifies to show "adapted from PhET" in the navbar, show it here
     if ( Brand.adaptedFromPhET === true ) {
-<<<<<<< HEAD
-      this.adaptedFromText = new AdaptedFromPhETText( sim.useInvertedColorsProperty );
-=======
       this.adaptedFromText = new AdaptedFromPhETText( new Property( false ) );
->>>>>>> 66218c56
       this.addChild( this.adaptedFromText );
     }
 
