// Copyright 2002-2013, University of Colorado Boulder

/**
 * The 'PhET' menu.
 *
 * @author Sam Reid
 */
define( function( require ) {
  'use strict';

  // imports
  var Node = require( 'SCENERY/nodes/Node' );
  var Shape = require( 'KITE/Shape' );
  var Path = require( 'SCENERY/nodes/Path' );
  var Text = require( 'SCENERY/nodes/Text' );
  var inherit = require( 'PHET_CORE/inherit' );
  var AboutDialog = require( 'JOIST/AboutDialog' );
  var SettingsDialog = require( 'JOIST/SettingsDialog' );
  var Rectangle = require( 'SCENERY/nodes/Rectangle' );
  var ButtonListener = require( 'SCENERY/input/ButtonListener' );
  var Plane = require( 'SCENERY/nodes/Plane' );
  var log = require( 'AXON/log' );
  var PhetFont = require( 'SCENERY_PHET/PhetFont' );

  // constants
  var FONT_SIZE = 18;
  var HIGHLIGHT_COLOR = '#a6d2f4';

  // Creates a menu item that highlights and fires.
  var createMenuItem = function( text, width, height, callback, immediateCallback ) {

    var X_MARGIN = 5;
    var Y_MARGIN = 3;
    var CORNER_RADIUS = 5;

    var textNode = new Text( text, { font: new PhetFont( FONT_SIZE ) } );
    var highlight = new Rectangle( 0, 0, width + X_MARGIN + X_MARGIN, height + Y_MARGIN + Y_MARGIN, CORNER_RADIUS, CORNER_RADIUS );

    var menuItem = new Node( { cursor: 'pointer' } );
    menuItem.addChild( highlight );
    menuItem.addChild( textNode );

    textNode.left = highlight.left + X_MARGIN; // text is left aligned
    textNode.centerY = highlight.centerY;

    menuItem.addInputListener( {
      enter: function() { highlight.fill = HIGHLIGHT_COLOR; },
      exit: function() { highlight.fill = null; },
      upImmediate: function() { immediateCallback && immediateCallback(); }
    } );
    menuItem.addInputListener( new ButtonListener( {fire: callback } ) );

    return menuItem;
  };

  // Creates a comic-book style bubble.
  var createBubble = function( width, height ) {

    var rectangle = new Rectangle( 0, 0, width, height, 8, 8, {fill: 'white', lineWidth: 1, stroke: 'black'} );

    var tail = new Shape();
    tail.moveTo( width - 20, height - 2 );
    tail.lineToRelative( 0, 20 );
    tail.lineToRelative( -20, -20 );
    tail.close();

    var tailOutline = new Shape();
    tailOutline.moveTo( width - 20, height );
    tailOutline.lineToRelative( 0, 20 - 2 );
    tailOutline.lineToRelative( -18, -18 );

    var bubble = new Node();
    bubble.addChild( rectangle );
    bubble.addChild( new Path( tail, {fill: 'white'} ) );
    bubble.addChild( new Path( tailOutline, {stroke: 'black', lineWidth: 1} ) );

    return bubble;
  };

  //TODO: The popup menu should scale with the size of the screen
  function PhetMenu( sim, options ) {

    options = _.extend( {renderer: 'svg'}, options );

    var thisMenu = this;
    Node.call( thisMenu );

    /*
     * Description of the items in the menu. Each descriptor has these properties:
     * {String} text - the item's text
     * {Boolean} present - whether the item should be added to the menu
     * {Function} callback - called when the item fires
     */
    var itemDescriptors = [
      {
        text: 'PhET website',
        present: true,
        callback: function() {
        },
        immediateCallback: function() {
          var phetWindow = window.open( 'http://phet.colorado.edu', '_blank' );
          phetWindow.focus();
        } },
      {
        text: 'Output Log',
        present: log.enabled ? true : false, // because double-negation (!!) coercion doesn't look as cool?
        callback: function() {
          console.log( JSON.stringify( log.entries ) );
        }},
      {
        text: 'Output Input Events Log',
        present: !!sim.options.recordInputEventLog,
        callback: function() {
          // prints the recorded input event log to the console
          console.log( sim.getRecordedInputEventLogString() );
        }},
      {
        text: 'Submit Input Events Log',
        present: !!sim.options.recordInputEventLog,
        callback: function() {
          // submits a recorded event log to the same-origin server (run scenery/tests/event-logs/server/server.js with Node, from the same directory)
          sim.submitEventLog();
        }},
      {
        text: 'Mail Input Events Log',
        present: !!sim.options.recordInputEventLog,
        callback: function() {
        },
        immediateCallback: function() {
          // mailto: link including the body to email
          sim.mailEventLog();
        }},
      {
<<<<<<< HEAD
=======
        text: 'Settings',
        present: true,
        callback: function() {
          var settingsDialog = new SettingsDialog( sim );
          var plane = new Plane( {fill: 'black', opacity: 0.3} );
          sim.addChild( plane );
          sim.addChild( settingsDialog );
          settingsDialog.addDoneListener( function() {
            plane.detach();
            settingsDialog.detach();
          } );
        }
      },
      {
>>>>>>> a8226154
        text: 'About...',
        present: true,
        callback: function() {
          var aboutDialog = new AboutDialog( sim );
          var plane = new Plane( {fill: 'black', opacity: 0.3} );
          sim.addChild( plane );
          sim.addChild( aboutDialog );
          var aboutDialogListener = {up: function() {
            aboutDialog.removeInputListener( aboutDialogListener );
            plane.addInputListener( aboutDialogListener );
            aboutDialog.detach();
            plane.detach();
          }};
          aboutDialog.addInputListener( aboutDialogListener );
          plane.addInputListener( aboutDialogListener );
        }}
    ];

    // Menu items have uniform size, so compute the max text dimensions.
    var keepItemDescriptors = _.filter( itemDescriptors, function( itemDescriptor ) {return itemDescriptor.present;} );
    var textNodes = _.map( keepItemDescriptors, function( item ) {return new Text( item.text, {font: new PhetFont( FONT_SIZE )} );} );
    var maxTextWidth = _.max( textNodes,function( node ) {return node.width;} ).width;
    var maxTextHeight = _.max( textNodes,function( node ) {return node.height;} ).height;

    // Create the menu items.
    var items = _.map( keepItemDescriptors, function( itemDescriptor ) {
      return createMenuItem( itemDescriptor.text, maxTextWidth, maxTextHeight, itemDescriptor.callback, itemDescriptor.immediateCallback );
    } );

    // Create a comic-book-style bubble.
    var itemWidth = _.max( items,function( item ) {return item.width;} ).width;
    var itemHeight = _.max( items,function( item ) {return item.height;} ).height;
    var X_MARGIN = 5;
    var Y_MARGIN = 5;
    var bubbleWidth = itemWidth + X_MARGIN + X_MARGIN;
    var bubbleHeight = itemHeight * items.length + Y_MARGIN + Y_MARGIN;
    thisMenu.addChild( createBubble( bubbleWidth, bubbleHeight ) );

    // Populate the bubble with menu items.
    var y = Y_MARGIN;
    _.each( items, function( item ) {
      item.top = y;
      item.left = X_MARGIN;
      thisMenu.addChild( item );

      //TODO separators should be specified in itemDescriptors
      // Put a separator before the last item.
      if ( item === items[items.length - 2] ) {
        thisMenu.addChild( new Path( Shape.lineSegment( 8, y + itemHeight, bubbleWidth - 8, y + itemHeight ), {stroke: 'gray', lineWidth: 1} ) );
      }
      y += itemHeight;
    } );

    thisMenu.mutate( options );
  }

  inherit( Node, PhetMenu );

  return PhetMenu;
} );<|MERGE_RESOLUTION|>--- conflicted
+++ resolved
@@ -131,8 +131,6 @@
           sim.mailEventLog();
         }},
       {
-<<<<<<< HEAD
-=======
         text: 'Settings',
         present: true,
         callback: function() {
@@ -147,7 +145,6 @@
         }
       },
       {
->>>>>>> a8226154
         text: 'About...',
         present: true,
         callback: function() {
