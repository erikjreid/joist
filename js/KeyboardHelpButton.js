--- conflicted
+++ resolved
@@ -53,30 +53,9 @@
 
   assert && assert( !options.listener, 'KeyboardHelpButton set\'s its own listener' );
 
-<<<<<<< HEAD
-  PhetioObject.mergePhetioComponentOptions( { visibleProperty: { phetioFeatured: true } }, options );
-
   const icon = new Image( brightIconImage, {
     scale: HELP_BUTTON_SCALE / brightIconImage.height * HELP_BUTTON_HEIGHT,
     pickable: false
-=======
-  const content = new Node();
-
-  // When the screen changes, swap out keyboard help content to the selected screen's content
-  screenProperty.link( screen => {
-    assert && assert( screen.keyboardHelpNode, 'screen should have keyboardHelpNode' );
-    content.children = [ screen.keyboardHelpNode ];
-  } );
-
-  const keyboardHelpDialogCapsule = new PhetioCapsule( tandem => {
-    return new KeyboardHelpDialog( content, {
-      focusOnCloseNode: this,
-      tandem: tandem
-    } );
-  }, [], {
-    tandem: tandem.createTandem( 'keyboardHelpDialogCapsule' ),
-    phetioType: PhetioCapsule.PhetioCapsuleIO( Dialog.DialogIO )
->>>>>>> 08dac309
   } );
 
   assert && assert( !options.listener, 'PhetButton sets listener' );
