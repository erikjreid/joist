--- conflicted
+++ resolved
@@ -35,32 +35,7 @@
    * @constructor
    */
   function AboutDialog( sim, Brand ) {
-<<<<<<< HEAD
-    var aboutDialog = this;
-
-    //Use view, to help center and scale content
-    //Renderer must be specified here because the AboutDialog is added directly to the scene (instead of to some other node that already has svg renderer)
-    ScreenView.call( this, {renderer: 'svg'} );
-
-    var createLink = function( text, url ) {
-      var softwareAgreementLink = new Text( text, {
-        font: new PhetFont( 14 ),
-        fill: 'rgb(27,0,241)', // blue, like a hyperlink
-        cursor: 'pointer'
-      } );
-      softwareAgreementLink.addInputListener( {
-        up: function( evt ) {
-          evt.handle(); // don't close the dialog
-          
-          var aboutDialogWindow = window.open( url, '_blank' );
-          aboutDialogWindow.focus();
-        }
-      } );
-      return softwareAgreementLink;
-    };
-=======
     var dialog = this;
->>>>>>> c8c238ff
 
     var children = [
       new Text( sim.name, { font: new PhetFont( 28 ) } ),
