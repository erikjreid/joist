--- conflicted
+++ resolved
@@ -45,14 +45,6 @@
       function load( imageLoader, path ) {
         var loadedImages = {};
         imageLoader.getImage = function( name ) { return loadedImages[name]; };
-<<<<<<< HEAD
-        if ( imageLoader.imageNames.length ) {
-          pxLoader.addCompletionListener( incrementResourceCount );
-          pxLoader.start();
-        } else {
-          incrementResourceCount();
-        }
-=======
         
         imageLoader.imageNames.forEach( function( image ) {
           var filename = path + '/' + image;
@@ -77,7 +69,6 @@
             loadedImages[image] = pxLoader.addImage( filename );
           }
         } );
->>>>>>> 82bdd2e9
       }
 
       // load images and configure the image loader
